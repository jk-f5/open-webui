{
	"'s', 'm', 'h', 'd', 'w' or '-1' for no expiration.": "'s', 'm', 'h', 'd', 'w' или '-1' за неограничен срок.",
	"(Beta)": "(Бета)",
	"(e.g. `sh webui.sh --api`)": "(например `sh webui.sh --api`)",
	"(latest)": "(последна)",
	"{{ models }}": "{{ модели }}",
	"{{ owner }}: You cannot delete a base model": "{{ owner }}: Не можете да изтриете базов модел",
	"{{modelName}} is thinking...": "{{modelName}} мисли ...",
	"{{user}}'s Chats": "{{user}}'s чатове",
	"{{webUIName}} Backend Required": "{{webUIName}} Изисква се Бекенд",
	"A task model is used when performing tasks such as generating titles for chats and web search queries": "Моделът на задачите се използва при изпълнение на задачи като генериране на заглавия за чатове и заявки за търсене в мрежата",
	"a user": "потребител",
	"About": "Относно",
	"Account": "Акаунт",
	"Account Activation Pending": "",
	"Accurate information": "Точни информация",
	"Active Users": "",
	"Add": "Добавяне",
	"Add a model id": "Добавяне на ИД на модел",
	"Add a short description about what this model does": "Добавете кратко описание за това какво прави този модел",
	"Add a short title for this prompt": "Добавяне на кратко заглавие за този промпт",
	"Add a tag": "Добавяне на таг",
	"Add custom prompt": "Добавяне на собствен промпт",
	"Add Docs": "Добавяне на Документи",
	"Add Files": "Добавяне на Файлове",
	"Add Memory": "Добавяне на Памет",
	"Add message": "Добавяне на съобщение",
	"Add Model": "Добавяне на Модел",
	"Add Tags": "добавяне на тагове",
	"Add User": "Добавяне на потребител",
	"Adjusting these settings will apply changes universally to all users.": "При промяна на тези настройки промените се прилагат за всички потребители.",
	"admin": "админ",
	"Admin": "",
	"Admin Panel": "Панел на Администратор",
	"Admin Settings": "Настройки на Администратор",
	"Admins have access to all tools at all times; users need tools assigned per model in the workspace.": "",
	"Advanced Parameters": "Разширени Параметри",
	"Advanced Params": "Разширени параметри",
	"all": "всички",
	"All Documents": "Всички Документи",
	"All Users": "Всички Потребители",
	"Allow": "Позволи",
	"Allow Chat Deletion": "Позволи Изтриване на Чат",
	"Allow non-local voices": "",
	"Allow User Location": "",
	"alphanumeric characters and hyphens": "алфанумерични знаци и тире",
	"Already have an account?": "Вече имате акаунт? ",
	"an assistant": "асистент",
	"and": "и",
	"and create a new shared link.": "и създай нов общ линк.",
	"API Base URL": "API Базов URL",
	"API Key": "API Ключ",
	"API Key created.": "API Ключ създаден.",
	"API keys": "API Ключове",
	"April": "Април",
	"Archive": "Архивирани Чатове",
	"Archive All Chats": "Архив Всички чатове",
	"Archived Chats": "Архивирани Чатове",
	"are allowed - Activate this command by typing": "са разрешени - Активирайте тази команда чрез въвеждане",
	"Are you sure?": "Сигурни ли сте?",
	"Attach file": "Прикачване на файл",
	"Attention to detail": "Внимание към детайлите",
	"Audio": "Аудио",
	"August": "Август",
	"Auto-playback response": "Аувтоматично възпроизвеждане на Отговора",
	"AUTOMATIC1111 Base URL": "AUTOMATIC1111 Базов URL",
	"AUTOMATIC1111 Base URL is required.": "AUTOMATIC1111 Базов URL е задължителен.",
	"available!": "наличен!",
	"Back": "Назад",
	"Bad Response": "Невалиден отговор от API",
	"Banners": "Банери",
	"Base Model (From)": "Базов модел (от)",
	"Batch Size (num_batch)": "",
	"before": "преди",
	"Being lazy": "Да бъдеш мързелив",
	"Brave Search API Key": "Смел ключ за API за търсене",
	"Bypass SSL verification for Websites": "Изключване на SSL проверката за сайтове",
	"Call": "",
	"Call feature is not supported when using Web STT engine": "",
	"Camera": "",
	"Cancel": "Отказ",
	"Capabilities": "Възможности",
	"Change Password": "Промяна на Парола",
	"Chat": "Чат",
	"Chat Background Image": "",
	"Chat Bubble UI": "UI за чат бублон",
	"Chat direction": "Направление на чата",
	"Chat History": "Чат История",
	"Chat History is off for this browser.": "Чат История е изключен за този браузър.",
	"Chats": "Чатове",
	"Check Again": "Проверете Още Веднъж",
	"Check for updates": "Проверка за актуализации",
	"Checking for updates...": "Проверка за актуализации...",
	"Choose a model before saving...": "Изберете модел преди запазване...",
	"Chunk Overlap": "Chunk Overlap",
	"Chunk Params": "Chunk Params",
	"Chunk Size": "Chunk Size",
	"Citation": "Цитат",
	"Clear memory": "",
	"Click here for help.": "Натиснете тук за помощ.",
	"Click here to": "Натиснете тук за",
	"Click here to download user import template file.": "",
	"Click here to select": "Натиснете тук, за да изберете",
	"Click here to select a csv file.": "Натиснете тук, за да изберете csv файл.",
	"Click here to select a py file.": "",
	"Click here to select documents.": "Натиснете тук, за да изберете документи.",
	"click here.": "натиснете тук.",
	"Click on the user role button to change a user's role.": "Натиснете върху бутона за промяна на ролята на потребителя.",
	"Clone": "Клонинг",
	"Close": "Затвори",
	"Collection": "Колекция",
	"ComfyUI": "ComfyUI",
	"ComfyUI Base URL": "ComfyUI Base URL",
	"ComfyUI Base URL is required.": "ComfyUI Base URL е задължително.",
	"Command": "Команда",
	"Concurrent Requests": "Едновременни искания",
	"Confirm": "",
	"Confirm Password": "Потвърди Парола",
	"Confirm your action": "",
	"Connections": "Връзки",
	"Contact Admin for WebUI Access": "",
	"Content": "Съдържание",
	"Context Length": "Дължина на Контекста",
	"Continue Response": "Продължи отговора",
	"Continue with {{provider}}": "",
	"Copied shared chat URL to clipboard!": "Копирана е връзката за чат!",
	"Copy": "Копирай",
	"Copy last code block": "Копиране на последен код блок",
	"Copy last response": "Копиране на последен отговор",
	"Copy Link": "Копиране на връзка",
	"Copying to clipboard was successful!": "Копирането в клипборда беше успешно!",
	"Create a model": "Създаване на модел",
	"Create Account": "Създаване на Акаунт",
	"Create new key": "Създаване на нов ключ",
	"Create new secret key": "Създаване на нов секретен ключ",
	"Created at": "Създадено на",
	"Created At": "Създадено на",
	"Created by": "",
	"CSV Import": "",
	"Current Model": "Текущ модел",
	"Current Password": "Текуща Парола",
	"Custom": "Персонализиран",
	"Customize models for a specific purpose": "Персонализиране на модели за конкретна цел",
	"Dark": "Тъмен",
	"Dashboard": "",
	"Database": "База данни",
	"December": "Декември",
	"Default": "По подразбиране",
	"Default (Automatic1111)": "По подразбиране (Automatic1111)",
	"Default (SentenceTransformers)": "По подразбиране (SentenceTransformers)",
	"Default Model": "Модел по подразбиране",
	"Default model updated": "Моделът по подразбиране е обновен",
	"Default Prompt Suggestions": "Промпт Предложения по подразбиране",
	"Default User Role": "Роля на потребителя по подразбиране",
	"delete": "изтриване",
	"Delete": "Изтриване",
	"Delete a model": "Изтриване на модел",
	"Delete All Chats": "Изтриване на всички чатове",
	"Delete chat": "Изтриване на чат",
	"Delete Chat": "Изтриване на Чат",
	"Delete chat?": "",
	"delete this link": "Изтриване на този линк",
	"Delete User": "Изтриване на потребител",
	"Deleted {{deleteModelTag}}": "Изтрито {{deleteModelTag}}",
	"Deleted {{name}}": "Изтрито {{име}}",
	"Description": "Описание",
	"Didn't fully follow instructions": "Не следва инструкциите",
	"Discover a model": "Открийте модел",
	"Discover a prompt": "Откриване на промпт",
	"Discover, download, and explore custom prompts": "Откриване, сваляне и преглед на персонализирани промптове",
	"Discover, download, and explore model presets": "Откриване, сваляне и преглед на пресетове на модели",
	"Dismissible": "",
	"Display Emoji in Call": "",
	"Display the username instead of You in the Chat": "Показване на потребителското име вместо Вие в чата",
	"Document": "Документ",
	"Document Settings": "Документ Настройки",
	"Documentation": "",
	"Documents": "Документи",
	"does not make any external connections, and your data stays securely on your locally hosted server.": "няма външни връзки, и вашите данни остават сигурни на локално назначен сървър.",
	"Don't Allow": "Не Позволявай",
	"Don't have an account?": "Нямате акаунт?",
	"Don't like the style": "Не харесваш стила?",
	"Download": "Изтегляне отменено",
	"Download canceled": "Изтегляне отменено",
	"Download Database": "Сваляне на база данни",
	"Drop any files here to add to the conversation": "Пускане на файлове тук, за да ги добавите в чата",
	"e.g. '30s','10m'. Valid time units are 's', 'm', 'h'.": "напр. '30с','10м'. Валидни единици са 'с', 'м', 'ч'.",
	"Edit": "Редактиране",
	"Edit Doc": "Редактиране на документ",
	"Edit Memory": "",
	"Edit User": "Редактиране на потребител",
	"Email": "Имейл",
	"Embedding Batch Size": "",
	"Embedding Model": "Модел за вграждане",
	"Embedding Model Engine": "Модел за вграждане",
	"Embedding model set to \"{{embedding_model}}\"": "Модел за вграждане е настроен на \"{{embedding_model}}\"",
	"Enable Chat History": "Вклюване на Чат История",
	"Enable Community Sharing": "Разрешаване на споделяне в общност",
	"Enable New Sign Ups": "Вклюване на Нови Потребители",
	"Enable Web Search": "Разрешаване на търсене в уеб",
	"Ensure your CSV file includes 4 columns in this order: Name, Email, Password, Role.": "Уверете се, че вашият CSV файл включва 4 колони в следния ред: Име, Имейл, Парола, Роля.",
	"Enter {{role}} message here": "Въведете съобщение за {{role}} тук",
	"Enter a detail about yourself for your LLMs to recall": "Въведете подробности за себе си, за да се herinnerат вашите LLMs",
	"Enter Brave Search API Key": "Въведете Brave Search API ключ",
	"Enter Chunk Overlap": "Въведете Chunk Overlap",
	"Enter Chunk Size": "Въведете Chunk Size",
	"Enter Github Raw URL": "Въведете URL адреса на Github Raw",
	"Enter Google PSE API Key": "Въведете Google PSE API ключ",
	"Enter Google PSE Engine Id": "Въведете идентификатор на двигателя на Google PSE",
	"Enter Image Size (e.g. 512x512)": "Въведете размер на изображението (напр. 512x512)",
	"Enter language codes": "Въведете кодове на езика",
	"Enter model tag (e.g. {{modelTag}})": "Въведете таг на модел (напр. {{modelTag}})",
	"Enter Number of Steps (e.g. 50)": "Въведете брой стъпки (напр. 50)",
	"Enter Score": "Въведете оценка",
	"Enter Searxng Query URL": "Въведете URL адреса на заявката на Searxng",
	"Enter Serper API Key": "Въведете Serper API ключ",
	"Enter Serply API Key": "",
	"Enter Serpstack API Key": "Въведете Serpstack API ключ",
	"Enter stop sequence": "Въведете стоп последователност",
	"Enter Tavily API Key": "",
	"Enter Top K": "Въведете Top K",
	"Enter URL (e.g. http://127.0.0.1:7860/)": "Въведете URL (напр. http://127.0.0.1:7860/)",
	"Enter URL (e.g. http://localhost:11434)": "Въведете URL (напр. http://localhost:11434)",
	"Enter Your Email": "Въведете имейл",
	"Enter Your Full Name": "Въведете вашето пълно име",
	"Enter Your Password": "Въведете вашата парола",
	"Enter Your Role": "Въведете вашата роля",
	"Error": "Грешка",
	"Experimental": "Експериментално",
	"Export": "Износ",
	"Export All Chats (All Users)": "Експортване на всички чатове (За всички потребители)",
	"Export chat (.json)": "",
	"Export Chats": "Експортване на чатове",
	"Export Documents Mapping": "Експортване на документен мапинг",
	"Export Functions": "",
	"Export Models": "Експортиране на модели",
	"Export Prompts": "Експортване на промптове",
	"Export Tools": "",
	"External Models": "",
	"Failed to create API Key.": "Неуспешно създаване на API ключ.",
	"Failed to read clipboard contents": "Грешка при четене на съдържанието от клипборда",
	"Failed to update settings": "",
	"February": "Февруари",
	"Feel free to add specific details": "Feel free to add specific details",
	"File": "",
	"File Mode": "Файл Мод",
	"File not found.": "Файл не е намерен.",
	"Filters": "",
	"Fingerprint spoofing detected: Unable to use initials as avatar. Defaulting to default profile image.": "Потвърждаване на отпечатък: Не може да се използва инициализационна буква като аватар. Потребителят се връща към стандартна аватарка.",
	"Fluidly stream large external response chunks": "Плавно предаване на големи части от външен отговор",
	"Focus chat input": "Фокусиране на чат вход",
	"Followed instructions perfectly": "Следвайте инструкциите перфектно",
	"Form": "",
	"Format your variables using square brackets like this:": "Форматирайте вашите променливи, като използвате квадратни скоби, както следва:",
	"Frequency Penalty": "Наказание за честота",
	"Functions": "",
	"General": "Основни",
	"General Settings": "Основни Настройки",
	"Generate Image": "",
	"Generating search query": "Генериране на заявка за търсене",
	"Generation Info": "Информация за Генерация",
	"Good Response": "Добра отговор",
	"Google PSE API Key": "Google PSE API ключ",
	"Google PSE Engine Id": "Идентификатор на двигателя на Google PSE",
	"h:mm a": "h:mm a",
	"has no conversations.": "няма разговори.",
	"Hello, {{name}}": "Здравей, {{name}}",
	"Help": "Помощ",
	"Hide": "Скрий",
	"Hide Model": "",
	"How can I help you today?": "Как мога да ви помогна днес?",
	"Hybrid Search": "Hybrid Search",
	"Image Generation (Experimental)": "Генерация на изображения (Експериментално)",
	"Image Generation Engine": "Двигател за генериране на изображения",
	"Image Settings": "Настройки на изображения",
	"Images": "Изображения",
	"Import Chats": "Импортване на чатове",
	"Import Documents Mapping": "Импортване на документен мапинг",
	"Import Functions": "",
	"Import Models": "Импортиране на модели",
	"Import Prompts": "Импортване на промптове",
	"Import Tools": "",
	"Include `--api` flag when running stable-diffusion-webui": "Включете флага `--api`, когато стартирате stable-diffusion-webui",
	"Info": "Информация",
	"Input commands": "Въведете команди",
	"Install from Github URL": "Инсталиране от URL адреса на Github",
	"Instant Auto-Send After Voice Transcription": "",
	"Interface": "Интерфейс",
	"Invalid Tag": "Невалиден тег",
	"January": "Януари",
	"join our Discord for help.": "свържете се с нашия Discord за помощ.",
	"JSON": "JSON",
	"JSON Preview": "JSON Преглед",
	"July": "Июл",
	"June": "Июн",
	"JWT Expiration": "JWT Expiration",
	"JWT Token": "JWT Token",
	"Keep Alive": "Keep Alive",
	"Keyboard shortcuts": "Клавиши за бърз достъп",
	"Knowledge": "",
	"Language": "Език",
	"Last Active": "Последни активни",
	"Last Modified": "",
	"Light": "Светъл",
	"Listening...": "",
	"LLMs can make mistakes. Verify important information.": "LLMs могат да правят грешки. Проверете важните данни.",
	"Local Models": "",
	"LTR": "LTR",
	"Made by OpenWebUI Community": "Направено от OpenWebUI общността",
	"Make sure to enclose them with": "Уверете се, че са заключени с",
	"Manage": "",
	"Manage Models": "Управление на Моделите",
	"Manage Ollama Models": "Управление на Ollama Моделите",
	"Manage Pipelines": "Управление на тръбопроводи",
	"March": "Март",
	"Max Tokens (num_predict)": "Макс токени (num_predict)",
	"Maximum of 3 models can be downloaded simultaneously. Please try again later.": "Максимум 3 модели могат да бъдат сваляни едновременно. Моля, опитайте отново по-късно.",
	"May": "Май",
	"Memories accessible by LLMs will be shown here.": "Мемории достъпни от LLMs ще бъдат показани тук.",
	"Memory": "Мемория",
	"Messages you send after creating your link won't be shared. Users with the URL will be able to view the shared chat.": "Съобщенията, които изпращате след създаването на връзката, няма да бъдат споделяни. Потребителите с URL адреса ще могат да видят споделения чат.",
	"Minimum Score": "Минимална оценка",
	"Mirostat": "Mirostat",
	"Mirostat Eta": "Mirostat Eta",
	"Mirostat Tau": "Mirostat Tau",
	"MMMM DD, YYYY": "MMMM DD, YYYY",
	"MMMM DD, YYYY HH:mm": "MMMM DD, YYYY HH:mm",
	"MMMM DD, YYYY hh:mm:ss A": "",
	"Model '{{modelName}}' has been successfully downloaded.": "Моделът '{{modelName}}' беше успешно свален.",
	"Model '{{modelTag}}' is already in queue for downloading.": "Моделът '{{modelTag}}' е вече в очакване за сваляне.",
	"Model {{modelId}} not found": "Моделът {{modelId}} не е намерен",
	"Model {{modelName}} is not vision capable": "Моделът {{modelName}} не може да се вижда",
	"Model {{name}} is now {{status}}": "Моделът {{name}} сега е {{status}}",
	"Model filesystem path detected. Model shortname is required for update, cannot continue.": "Открит е път до файловата система на модела. За актуализацията се изисква съкратено име на модела, не може да продължи.",
	"Model ID": "ИД на модел",
	"Model not selected": "Не е избран модел",
	"Model Params": "Модел Params",
	"Model Whitelisting": "Модел Whitelisting",
	"Model(s) Whitelisted": "Модели Whitelisted",
	"Modelfile Content": "Съдържание на модфайл",
	"Models": "Модели",
	"More": "Повече",
	"Name": "Име",
	"Name Tag": "Име Таг",
	"Name your model": "Дайте име на вашия модел",
	"New Chat": "Нов чат",
	"New Password": "Нова парола",
	"No documents found": "",
	"No results found": "Няма намерени резултати",
	"No search query generated": "Не е генерирана заявка за търсене",
	"No source available": "Няма наличен източник",
	"None": "Никой",
	"Not factually correct": "Не е фактологически правилно",
	"Note: If you set a minimum score, the search will only return documents with a score greater than or equal to the minimum score.": "Забележка: Ако зададете минимален резултат, търсенето ще върне само документи с резултат, по-голям или равен на минималния резултат.",
	"Notifications": "Десктоп Известия",
	"November": "Ноември",
	"num_thread (Ollama)": "num_thread (Ollama)",
	"October": "Октомври",
	"Off": "Изкл.",
	"Okay, Let's Go!": "ОК, Нека започваме!",
	"OLED Dark": "OLED тъмно",
	"Ollama": "Ollama",
	"Ollama API": "Ollama API",
	"Ollama API disabled": "Ollama API деактивиран",
	"Ollama API is disabled": "",
	"Ollama Version": "Ollama Версия",
	"On": "Вкл.",
	"Only": "Само",
	"Only alphanumeric characters and hyphens are allowed in the command string.": "Само алфанумерични знаци и тире са разрешени в командния низ.",
	"Oops! Hold tight! Your files are still in the processing oven. We're cooking them up to perfection. Please be patient and we'll let you know once they're ready.": "Упс! Задръжте! Файловете ви все още са в пещта за обработка. Готвим ги до съвършенство. Моля, бъдете търпеливи и ще ви уведомим, когато са готови.",
	"Oops! Looks like the URL is invalid. Please double-check and try again.": "Упс! Изглежда URL адресът е невалиден. Моля, проверете отново и опитайте пак.",
	"Oops! There was an error in the previous response. Please try again or contact admin.": "",
	"Oops! You're using an unsupported method (frontend only). Please serve the WebUI from the backend.": "Упс! Използвате неподдържан метод (само фронтенд). Моля, сервирайте WebUI от бекенда.",
	"Open": "Отвори",
	"Open AI": "Open AI",
	"Open AI (Dall-E)": "Open AI (Dall-E)",
	"Open new chat": "Отвори нов чат",
	"OpenAI": "OpenAI",
	"OpenAI API": "OpenAI API",
	"OpenAI API Config": "OpenAI API Config",
	"OpenAI API Key is required.": "OpenAI API ключ е задължителен.",
	"OpenAI URL/Key required.": "OpenAI URL/Key е задължителен.",
	"or": "или",
	"Other": "Other",
	"Password": "Парола",
	"PDF document (.pdf)": "PDF документ (.pdf)",
	"PDF Extract Images (OCR)": "PDF Extract Images (OCR)",
	"pending": "в очакване",
	"Permission denied when accessing media devices": "",
	"Permission denied when accessing microphone": "",
	"Permission denied when accessing microphone: {{error}}": "Permission denied when accessing microphone: {{error}}",
	"Personalization": "Персонализация",
	"Pipelines": "Тръбопроводи",
	"Pipelines Valves": "Тръбопроводи Вентили",
	"Plain text (.txt)": "Plain text (.txt)",
	"Playground": "Плейграунд",
	"Positive attitude": "Позитивна ативност",
	"Previous 30 days": "Предыдущите 30 дни",
	"Previous 7 days": "Предыдущите 7 дни",
	"Profile Image": "Профилна снимка",
	"Prompt": "Промпт",
	"Prompt (e.g. Tell me a fun fact about the Roman Empire)": "Промпт (напр. Обмисли ме забавна факт за Римската империя)",
	"Prompt Content": "Съдържание на промпта",
	"Prompt suggestions": "Промпт предложения",
	"Prompts": "Промптове",
	"Pull \"{{searchValue}}\" from Ollama.com": "Извади \"{{searchValue}}\" от Ollama.com",
	"Pull a model from Ollama.com": "Издърпайте модел от Ollama.com",
	"Query Params": "Query Параметри",
	"RAG Template": "RAG Шаблон",
	"Read Aloud": "Прочети на Голос",
	"Record voice": "Записване на глас",
	"Redirecting you to OpenWebUI Community": "Пренасочване към OpenWebUI общността",
	"Refer to yourself as \"User\" (e.g., \"User is learning Spanish\")": "",
	"Refused when it shouldn't have": "Отказано, когато не трябва да бъде",
	"Regenerate": "Регенериране",
	"Release Notes": "Бележки по изданието",
	"Remove": "Изтриване",
	"Remove Model": "Изтриване на модела",
	"Rename": "Преименуване",
	"Repeat Last N": "Repeat Last N",
	"Request Mode": "Request Mode",
	"Reranking Model": "Reranking Model",
	"Reranking model disabled": "Reranking model disabled",
	"Reranking model set to \"{{reranking_model}}\"": "Reranking model set to \"{{reranking_model}}\"",
	"Reset": "",
	"Reset Upload Directory": "",
	"Reset Vector Storage": "Ресет Vector Storage",
	"Response AutoCopy to Clipboard": "Аувтоматично копиране на отговор в клипборда",
	"Role": "Роля",
	"Rosé Pine": "Rosé Pine",
	"Rosé Pine Dawn": "Rosé Pine Dawn",
	"RTL": "RTL",
	"Running": "",
	"Save": "Запис",
	"Save & Create": "Запис & Създаване",
	"Save & Update": "Запис & Актуализиране",
	"Saving chat logs directly to your browser's storage is no longer supported. Please take a moment to download and delete your chat logs by clicking the button below. Don't worry, you can easily re-import your chat logs to the backend through": "Запазването на чат логове директно в хранилището на вашия браузър вече не се поддържа. Моля, отделете малко време, за да изтеглите и изтриете чат логовете си, като щракнете върху бутона по-долу. Не се притеснявайте, можете лесно да импортирате отново чат логовете си в бекенда чрез",
	"Scan": "Сканиране",
	"Scan complete!": "Сканиране завършено!",
	"Scan for documents from {{path}}": "Сканиране за документи в {{path}}",
	"Search": "Търси",
	"Search a model": "Търси модел",
	"Search Chats": "Търсене на чатове",
	"Search Documents": "Търси Документи",
	"Search Functions": "",
	"Search Models": "Търсене на модели",
	"Search Prompts": "Търси Промптове",
	"Search Query Generation Prompt": "",
	"Search Query Generation Prompt Length Threshold": "",
	"Search Result Count": "Брой резултати от търсенето",
	"Search Tools": "",
	"Searched {{count}} sites_one": "Търси се в {{count}} sites_one",
	"Searched {{count}} sites_other": "Търси се в {{count}} sites_other",
	"Searching \"{{searchQuery}}\"": "",
	"Searxng Query URL": "URL адрес на заявка на Searxng",
	"See readme.md for instructions": "Виж readme.md за инструкции",
	"See what's new": "Виж какво е новото",
	"Seed": "Seed",
	"Select a base model": "Изберете базов модел",
	"Select a engine": "",
	"Select a mode": "Изберете режим",
	"Select a model": "Изберете модел",
	"Select a pipeline": "Изберете тръбопровод",
	"Select a pipeline url": "Избор на URL адрес на канал",
	"Select an Ollama instance": "Изберете Ollama инстанция",
	"Select Documents": "",
	"Select model": "Изберете модел",
	"Select only one model to call": "",
	"Selected model(s) do not support image inputs": "Избраният(те) модел(и) не поддържа въвеждане на изображения",
	"Send": "Изпрати",
	"Send a Message": "Изпращане на Съобщение",
	"Send message": "Изпращане на съобщение",
	"September": "Септември",
	"Serper API Key": "Serper API ключ",
	"Serply API Key": "",
	"Serpstack API Key": "Serpstack API ключ",
	"Server connection verified": "Server connection verified",
	"Set as default": "Задай по подразбиране",
	"Set Default Model": "Задай Модел По Подразбиране",
	"Set embedding model (e.g. {{model}})": "Задай embedding model (e.g. {{model}})",
	"Set Image Size": "Задай Размер на Изображението",
	"Set reranking model (e.g. {{model}})": "Задай reranking model (e.g. {{model}})",
	"Set Steps": "Задай Стъпки",
	"Set Task Model": "Задаване на модел на задача",
	"Set Voice": "Задай Глас",
	"Settings": "Настройки",
	"Settings saved successfully!": "Настройките са запазени успешно!",
	"Settings updated successfully": "",
	"Share": "Подели",
	"Share Chat": "Подели Чат",
	"Share to OpenWebUI Community": "Споделите с OpenWebUI Общността",
	"short-summary": "short-summary",
	"Show": "Покажи",
	"Show Admin Details in Account Pending Overlay": "",
	"Show Model": "",
	"Show shortcuts": "Покажи",
	"Showcased creativity": "Показана креативност",
	"sidebar": "sidebar",
	"Sign in": "Вписване",
	"Sign Out": "Изход",
	"Sign up": "Регистрация",
	"Signing in": "Вписване",
	"Source": "Източник",
	"Speech recognition error: {{error}}": "Speech recognition error: {{error}}",
	"Speech-to-Text Engine": "Speech-to-Text Engine",
	"Stop Sequence": "Stop Sequence",
	"STT Model": "",
	"STT Settings": "STT Настройки",
	"Submit": "Изпращане",
	"Subtitle (e.g. about the Roman Empire)": "Подтитул (напр. за Римска империя)",
	"Success": "Успех",
	"Successfully updated.": "Успешно обновено.",
	"Suggested": "Препоръчано",
	"System": "Система",
	"System Prompt": "Системен Промпт",
	"Tags": "Тагове",
	"Tap to interrupt": "",
	"Tavily API Key": "",
	"Tell us more:": "Повече информация:",
	"Temperature": "Температура",
	"Template": "Шаблон",
	"Text Completion": "Text Completion",
	"Text-to-Speech Engine": "Text-to-Speech Engine",
	"Tfs Z": "Tfs Z",
	"Thanks for your feedback!": "Благодарим ви за вашия отзив!",
	"The score should be a value between 0.0 (0%) and 1.0 (100%).": "The score should be a value between 0.0 (0%) and 1.0 (100%).",
	"Theme": "Тема",
	"Thinking...": "",
	"This action cannot be undone. Do you wish to continue?": "",
	"This ensures that your valuable conversations are securely saved to your backend database. Thank you!": "Това гарантира, че ценните ви разговори се запазват сигурно във вашата бекенд база данни. Благодарим ви!",
	"This is an experimental feature, it may not function as expected and is subject to change at any time.": "",
	"This setting does not sync across browsers or devices.": "Тази настройка не се синхронизира между браузъри или устройства.",
	"This will delete": "",
	"Thorough explanation": "Това е подробно описание.",
	"Tip: Update multiple variable slots consecutively by pressing the tab key in the chat input after each replacement.": "Съвет: Актуализирайте няколко слота за променливи последователно, като натискате клавиша Tab в чат входа след всяка подмяна.",
	"Title": "Заглавие",
	"Title (e.g. Tell me a fun fact)": "Заглавие (напр. Моля, кажете ми нещо забавно)",
	"Title Auto-Generation": "Автоматично Генериране на Заглавие",
	"Title cannot be an empty string.": "Заглавието не може да бъде празно.",
	"Title Generation Prompt": "Промпт за Генериране на Заглавие",
	"to": "в",
	"To access the available model names for downloading,": "За да получите достъп до наличните имена на модели за изтегляне,",
	"To access the GGUF models available for downloading,": "За да получите достъп до GGUF моделите, налични за изтегляне,",
	"To access the WebUI, please reach out to the administrator. Admins can manage user statuses from the Admin Panel.": "",
	"To add documents here, upload them to the \"Documents\" workspace first.": "",
	"to chat input.": "към чат входа.",
	"To select filters here, add them to the \"Functions\" workspace first.": "",
	"To select toolkits here, add them to the \"Tools\" workspace first.": "",
	"Today": "днес",
	"Toggle settings": "Toggle settings",
	"Toggle sidebar": "Toggle sidebar",
	"Tokens To Keep On Context Refresh (num_keep)": "",
	"Tools": "",
	"Top K": "Top K",
	"Top P": "Top P",
	"Trouble accessing Ollama?": "Проблеми с достъпът до Ollama?",
	"TTS Model": "",
	"TTS Settings": "TTS Настройки",
	"TTS Voice": "",
	"Type": "Вид",
	"Type Hugging Face Resolve (Download) URL": "Въведете Hugging Face Resolve (Download) URL",
	"Uh-oh! There was an issue connecting to {{provider}}.": "О, не! Възникна проблем при свързването с {{provider}}.",
<<<<<<< HEAD
	"Unknown File Type '{{file_type}}', but accepting and treating as plain text": "Непознат файлов тип '{{file_type}}', но се приема и обработва като текст",
=======
	"UI": "",
	"Unknown file type '{{file_type}}'. Proceeding with the file upload anyway.": "",
>>>>>>> a2ea6b1b
	"Update": "",
	"Update and Copy Link": "Обнови и копирай връзка",
	"Update password": "Обновяване на парола",
	"Updated at": "",
	"Upload": "",
	"Upload a GGUF model": "Качване на GGUF модел",
	"Upload Files": "Качване на файлове",
	"Upload Pipeline": "",
	"Upload Progress": "Прогрес на качването",
	"URL Mode": "URL Mode",
	"Use '#' in the prompt input to load and select your documents.": "Използвайте '#' във промпта за да заредите и изберете вашите документи.",
	"Use Gravatar": "Използвайте Gravatar",
	"Use Initials": "Използвайте Инициали",
	"use_mlock (Ollama)": "use_mlock (Ollama)",
	"use_mmap (Ollama)": "use_mmap (Ollama)",
	"user": "потребител",
	"User Permissions": "Права на потребителя",
	"Users": "Потребители",
	"Utilize": "Използване",
	"Valid time units:": "Валидни единици за време:",
	"variable": "променлива",
	"variable to have them replaced with clipboard content.": "променливи да се заменят съдържанието от клипборд.",
	"Version": "Версия",
	"Voice": "",
	"Warning": "Предупреждение",
	"Warning: If you update or change your embedding model, you will need to re-import all documents.": "Предупреждение: Ако актуализирате или промените вашия модел за вграждане, трябва да повторите импортирането на всички документи.",
	"Web": "Уеб",
	"Web API": "",
	"Web Loader Settings": "Настройки за зареждане на уеб",
	"Web Params": "Параметри за уеб",
	"Web Search": "Търсене в уеб",
	"Web Search Engine": "Уеб търсачка",
	"Webhook URL": "Уебхук URL",
	"WebUI Settings": "WebUI Настройки",
	"WebUI will make requests to": "WebUI ще направи заявки към",
	"What’s New in": "Какво е новото в",
	"When history is turned off, new chats on this browser won't appear in your history on any of your devices.": "Когато историята е изключена, нови чатове в този браузър ще не се показват в историята на никои от вашия профил.",
	"Whisper (Local)": "",
	"Widescreen Mode": "",
	"Workspace": "Работно пространство",
	"Write a prompt suggestion (e.g. Who are you?)": "Напиши предложение за промпт (напр. Кой сте вие?)",
	"Write a summary in 50 words that summarizes [topic or keyword].": "Напиши описание в 50 знака, което описва [тема или ключова дума].",
	"Yesterday": "вчера",
	"You": "вие",
	"You can personalize your interactions with LLMs by adding memories through the 'Manage' button below, making them more helpful and tailored to you.": "",
	"You cannot clone a base model": "Не можете да клонирате базов модел",
	"You have no archived conversations.": "Нямате архивирани разговори.",
	"You have shared this chat": "Вие сте споделели този чат",
	"You're a helpful assistant.": "Вие сте полезен асистент.",
	"You're now logged in.": "Сега, вие влязохте в системата.",
	"Your account status is currently pending activation.": "",
	"Youtube": "Youtube",
	"Youtube Loader Settings": "Youtube Loader Settings"
}<|MERGE_RESOLUTION|>--- conflicted
+++ resolved
@@ -560,12 +560,8 @@
 	"Type": "Вид",
 	"Type Hugging Face Resolve (Download) URL": "Въведете Hugging Face Resolve (Download) URL",
 	"Uh-oh! There was an issue connecting to {{provider}}.": "О, не! Възникна проблем при свързването с {{provider}}.",
-<<<<<<< HEAD
-	"Unknown File Type '{{file_type}}', but accepting and treating as plain text": "Непознат файлов тип '{{file_type}}', но се приема и обработва като текст",
-=======
 	"UI": "",
 	"Unknown file type '{{file_type}}'. Proceeding with the file upload anyway.": "",
->>>>>>> a2ea6b1b
 	"Update": "",
 	"Update and Copy Link": "Обнови и копирай връзка",
 	"Update password": "Обновяване на парола",
